from enum import Enum
from typing import Dict, List, Optional, Tuple, Any

import pandas as pd
from pydantic import BaseModel


class RecordCode(Enum):
    """
    Record codes for BAI2 files as per the specification:
    https://developer.gs.com/docs/services/transaction-banking/bai-file/
    Each line in the BAI2 file is identified by a record code which is located at beginning of the line.
    """

    file_header = "01"
    group_header = "02"
    account_identifier = "03"
    transaction_detail = "16"
    account_trailer = "49"
    continuation = "88"
    group_trailer = "98"
    file_trailer = "99"


class MultiLineCodes(Enum):
    account_codes = [
        RecordCode.account_identifier.value,
        RecordCode.account_trailer.value,
        RecordCode.transaction_detail.value,
        RecordCode.continuation.value,
    ]
    group_codes = [RecordCode.group_header.value, RecordCode.group_trailer.value]


class ConfiguredBaseModel(BaseModel):
<<<<<<< HEAD
    class Config:
        arbitrary_types_allowed = True
=======
    """Base model with configuration for BAI2 models."""

    model_config = ConfigDict(arbitrary_types_allowed=True)

    @field_validator("*", mode="before")
    def convert_numeric_to_string(cls, v: Any) -> Any:
        """Convert numeric values to strings to preserve leading zeros."""
        if isinstance(v, (int, float)):
            return str(v)
        return v
>>>>>>> 83fb8f92


class Bai2FileHeader(ConfiguredBaseModel):
    sender_id: str
    receiver_id: str
    creation_date: str
    creation_time: str
    file_id: str
    physical_record_length: str
    block_size: str
    version_number: str = "2"  # BoA version


class Bai2GroupHeader(ConfiguredBaseModel):
    receiver_id: str
    originator_id: str
    group_status: str
    as_of_date: str
    as_of_time: str
    currency_code: str
    date_type: str


class Bai2AccountTrailer(ConfiguredBaseModel):
    account_control_total: str
    number_of_records: str


class Bai2GroupTrailer(ConfiguredBaseModel):
    group_control_total: str
    number_of_accounts: str
    number_of_records: str


class Bai2FileTrailer(ConfiguredBaseModel):
    file_control_total: str
    number_of_groups: str
    number_of_records: str


class Bai2TransactionSummary(ConfiguredBaseModel):
    customer_account: str
    currency_code: str
    transaction_bai_code: str
    amount: str
    transaction_code: str
    transaction_type: str
    fund_available_immediately: Optional[str]
    fund_available_in_one_day: Optional[str]
    fund_available_in_two_days: Optional[str]


class Bai2TransactionDetail(ConfiguredBaseModel):
    customer_account: str
    currency_code: str
    transaction_bai_code: str
    amount: str
    fund_type: str
    bank_reference: str
    customer_reference: str
    transaction_text: str
    fund_available_immediately: Optional[str]
    fund_available_in_one_day: Optional[str]
    fund_available_in_two_days: Optional[str]


class BaiAccountModel(ConfiguredBaseModel):
    transaction_summary: List[Bai2TransactionSummary]
    transaction_detail: List[Bai2TransactionDetail]
    account_trailer: Bai2AccountTrailer


class BaiGroupModel(ConfiguredBaseModel):
    group_header: Bai2GroupHeader
    group_trailer: Bai2GroupTrailer
    accounts: List[BaiAccountModel]


class BaiFileHeaderModel(ConfiguredBaseModel):
    file_header: Bai2FileHeader
    file_trailer: Bai2FileTrailer
    group_headers: List[BaiGroupModel]

    def model_transform(
        self,
        model: ConfiguredBaseModel,
        prefix: str,
        index: int = 0,
        add_index: bool = False,
    ) -> Dict[str, str]:
        dict_ob = model.dict()
        transform_ob = {
            (prefix + key if not key.startswith(prefix) else key): value
            for key, value in dict_ob.items()
        }
        if add_index:
            transform_ob["_index"] = index
        return transform_ob

    def transform_to_dataframes(self) -> Tuple[pd.DataFrame, pd.DataFrame]:
        transaction_summaries = []
        transaction_details = []
        transformed_file_header = self.model_transform(self.file_header, "file_header_")
        transformed_file_trailer = self.model_transform(
            self.file_trailer, "file_trailer_"
        )
        for group in self.group_headers:
            transformed_group_header = self.model_transform(
                group.group_header, "group_header_"
            )
            transformed_group_trailer = self.model_transform(
                group.group_trailer, "group_trailer_"
            )
            for account in group.accounts:
                transformed_account_trailer = self.model_transform(
                    group.group_trailer, "account_trailer_"
                )
                for idx, summary in enumerate(account.transaction_summary):
                    transaction_summaries.append(
                        transformed_file_header
                        | transformed_group_header
                        | self.model_transform(summary, "", index=idx, add_index=True)
                        | transformed_account_trailer
                        | transformed_group_trailer
                        | transformed_file_trailer
                    )
                for t_detail in account.transaction_detail:
                    transaction_details.append(
                        transformed_file_header
                        | transformed_group_header
                        | self.model_transform(t_detail, "", index=idx, add_index=True)
                        | transformed_account_trailer
                        | transformed_group_trailer
                        | transformed_file_trailer
                    )
        return pd.DataFrame(transaction_summaries), pd.DataFrame(transaction_details)<|MERGE_RESOLUTION|>--- conflicted
+++ resolved
@@ -33,21 +33,8 @@
 
 
 class ConfiguredBaseModel(BaseModel):
-<<<<<<< HEAD
     class Config:
         arbitrary_types_allowed = True
-=======
-    """Base model with configuration for BAI2 models."""
-
-    model_config = ConfigDict(arbitrary_types_allowed=True)
-
-    @field_validator("*", mode="before")
-    def convert_numeric_to_string(cls, v: Any) -> Any:
-        """Convert numeric values to strings to preserve leading zeros."""
-        if isinstance(v, (int, float)):
-            return str(v)
-        return v
->>>>>>> 83fb8f92
 
 
 class Bai2FileHeader(ConfiguredBaseModel):
